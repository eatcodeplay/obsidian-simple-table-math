--- conflicted
+++ resolved
@@ -342,11 +342,7 @@
 		return wrapper?.textContent || '';
 	}
 
-<<<<<<< HEAD
-	extractNumber(str: string | null): number | null {
-=======
 	extractNumber(str: string | null, numRegex: RegExp): number | null{
->>>>>>> 27ddb5c4
 		if (!str) {
 			return null;
 		}
